package ext

import (
	"errors"
	"fmt"
	"github.com/bytepowered/flux/flux-node"
	"github.com/bytepowered/flux/flux-pkg"
<<<<<<< HEAD
	"strings"
=======
	"io"
	"io/ioutil"
>>>>>>> 958ec18d
)

// Default name
const (
	TypeNameSerializerDefault = "default"
	TypeNameSerializerJson    = "json"
)

var (
	typedSerializers = make(map[string]flux.Serializer, 2)
)

////

func RegisterSerializer(typeName string, serializer flux.Serializer) {
	typeName = fluxpkg.MustNotEmpty(typeName, "typeName is empty")
	typeName = strings.ToLower(typeName)
	typedSerializers[typeName] = fluxpkg.MustNotNil(serializer, "Serializer is nil").(flux.Serializer)
}

func SerializerByType(typeName string) flux.Serializer {
	typeName = fluxpkg.MustNotEmpty(typeName, "typeName is empty")
	typeName = strings.ToLower(typeName)
	return typedSerializers[typeName]
}

func JSONMarshal(data interface{}) ([]byte, error) {
	json := typedSerializers[TypeNameSerializerJson]
	if nil == json {
		return nil, errors.New("JSON serializer not found")
	}
	return json.Marshal(data)
}

func JSONUnmarshal(data []byte, out interface{}) error {
	json := typedSerializers[TypeNameSerializerJson]
	if nil == json {
		return errors.New("JSON serializer not found")
	}
	return json.Unmarshal(data, out)
}

func JSONMarshalObject(body interface{}) ([]byte, error) {
	if bytes, ok := body.([]byte); ok {
		return bytes, nil
	} else if str, ok := body.(string); ok {
		return []byte(str), nil
	} else if r, ok := body.(io.Reader); ok {
		if c, ok := r.(io.Closer); ok {
			defer c.Close()
		}
		if bytes, err := ioutil.ReadAll(r); nil != err {
			return nil, fmt.Errorf("SERVER:SERIALIZE/READER: %w", err)
		} else {
			return bytes, nil
		}
	} else {
		if bytes, err := JSONMarshal(body); nil != err {
			return nil, fmt.Errorf("SERVER:SERIALIZE/JSON: %w", err)
		} else {
			return bytes, nil
		}
	}
}<|MERGE_RESOLUTION|>--- conflicted
+++ resolved
@@ -5,12 +5,9 @@
 	"fmt"
 	"github.com/bytepowered/flux/flux-node"
 	"github.com/bytepowered/flux/flux-pkg"
-<<<<<<< HEAD
-	"strings"
-=======
 	"io"
 	"io/ioutil"
->>>>>>> 958ec18d
+	"strings"
 )
 
 // Default name
