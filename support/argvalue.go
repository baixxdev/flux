package support

import (
	"errors"
	"fmt"
	"github.com/bytepowered/flux"
	"github.com/bytepowered/flux/ext"
	"github.com/bytepowered/flux/logger"
	"strings"
)

// 默认实现：查找Argument的值函数
func DefaultArgumentValueLookupFunc(scope, key string, ctx flux.Context) (value flux.MIMEValue, err error) {
	if "" == scope || "" == key {
		return flux.WrapObjectMIMEValue(nil), errors.New("lookup empty scope or key, scope: " + scope + ", key: " + key)
	}
	if nil == ctx {
		return flux.WrapObjectMIMEValue(nil), errors.New("lookup nil context")
	}
	req := ctx.Request()
	switch strings.ToUpper(scope) {
	case flux.ScopePath:
		return flux.WrapTextMIMEValue(req.PathValue(key)), nil
	case flux.ScopeQuery:
		return flux.WrapTextMIMEValue(req.QueryValue(key)), nil
	case flux.ScopeForm:
		return flux.WrapTextMIMEValue(req.FormValue(key)), nil
	case flux.ScopeHeader:
		return flux.WrapTextMIMEValue(req.HeaderValue(key)), nil
	case flux.ScopeAttr:
		v, _ := ctx.GetAttribute(key)
		return flux.WrapObjectMIMEValue(v), nil
	case flux.ScopeAttrs:
		return flux.WrapStrMapMIMEValue(ctx.Attributes()), nil
	case flux.ScopeBody:
		reader, err := req.RequestBodyReader()
		return flux.MIMEValue{Value: reader, MIMEType: req.HeaderValue("Content-Type")}, err
	case flux.ScopeParam:
		v, _ := SearchValueProviders(key, req.QueryValues, req.FormValues)
		return flux.WrapTextMIMEValue(v), nil
	case flux.ScopeAuto:
		fallthrough
	default:
		if v, ok := SearchValueProviders(key,
			req.PathValues, req.QueryValues, req.FormValues, makeHeaderProvider(req)); ok {
			return flux.WrapTextMIMEValue(v), nil
		} else if v, _ := ctx.GetAttribute(key); "" != v {
			return flux.WrapObjectMIMEValue(v), nil
		} else {
			return flux.WrapObjectMIMEValue(nil), nil
		}
	}
}

// 默认实现：查找Argument的值解析函数
func DefaultArgumentValueResolveFunc(mtValue flux.MIMEValue, arg flux.Argument, ctx flux.Context) (interface{}, error) {
	valueResolver := ext.LoadTypedValueResolver(arg.Class)
	if nil == valueResolver {
		logger.TraceContext(ctx).Warnw("Not supported argument type",
<<<<<<< HEAD
			"http.key", arg.HttpName, "arg.name", arg.Name, "class", arg.Class, "generic", arg.Generic)
		valueResolver = ext.LoadDefaultTypedValueResolver()
=======
			"http.key", arg.HttpName, "arg.name", arg.Name, "resolver-class", arg.Class, "generic", arg.Generic)
		valueResolver = ext.GetDefaultTypedValueResolver()
>>>>>>> 54fe4f4c
	}
	if value, err := valueResolver(arg.Class, arg.Generic, mtValue); nil != err {
		logger.TraceContext(ctx).Warnw("Failed to resolve argument",
			"http.key", arg.HttpName, "arg.name", arg.Name, "value-class", arg.Class, "generic", arg.Generic,
			"mime.value", mtValue.Value, "mime.type", mtValue.MIMEType, "error", err)
		return nil, fmt.Errorf("PARAMETERS:RESOLVE_VALUE:%w", err)
	} else {
		return value, nil
	}
}<|MERGE_RESOLUTION|>--- conflicted
+++ resolved
@@ -57,13 +57,8 @@
 	valueResolver := ext.LoadTypedValueResolver(arg.Class)
 	if nil == valueResolver {
 		logger.TraceContext(ctx).Warnw("Not supported argument type",
-<<<<<<< HEAD
-			"http.key", arg.HttpName, "arg.name", arg.Name, "class", arg.Class, "generic", arg.Generic)
+			"http.key", arg.HttpName, "arg.name", arg.Name, "resolver-class", arg.Class, "generic", arg.Generic)
 		valueResolver = ext.LoadDefaultTypedValueResolver()
-=======
-			"http.key", arg.HttpName, "arg.name", arg.Name, "resolver-class", arg.Class, "generic", arg.Generic)
-		valueResolver = ext.GetDefaultTypedValueResolver()
->>>>>>> 54fe4f4c
 	}
 	if value, err := valueResolver(arg.Class, arg.Generic, mtValue); nil != err {
 		logger.TraceContext(ctx).Warnw("Failed to resolve argument",
